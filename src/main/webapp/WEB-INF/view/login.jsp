<%--
  Copyright 2017 Google Inc.

  Licensed under the Apache License, Version 2.0 (the "License");
  you may not use this file except in compliance with the License.
  You may obtain a copy of the License at

     http://www.apache.org/licenses/LICENSE-2.0

  Unless required by applicable law or agreed to in writing, software
  distributed under the License is distributed on an "AS IS" BASIS,
  WITHOUT WARRANTIES OR CONDITIONS OF ANY KIND, either express or implied.
  See the License for the specific language governing permissions and
  limitations under the License.
--%>
<!DOCTYPE html>
<html>
<head>
 <title>Login</title>
 <link rel="stylesheet" href="/css/main.css">
 <style>
   label {
     display: inline-block;
     width: 100px;
   }
 </style>
</head>
<body>

<<<<<<< HEAD
  <nav>
    <a id="navTitle" href="/">CodeU Chat App</a>
    <a href="/conversations">Conversations</a>
    <% if(request.getSession().getAttribute("user") != null){ %>
      <a>Hello <%= request.getSession().getAttribute("user") %>!</a>
    <% } else{ %>
      <a href="/login">Login</a>
      <a href="/register">Register</a>
    <% } %>
    <a href="/about.jsp">About</a>
  </nav>
=======
 <nav>
   <a id="navTitle" href="/">CodeU Chat App</a>
   <a href="/conversations">Conversations</a>
   <% if(request.getSession().getAttribute("user") != null){ %>
     <a>Hello <%= request.getSession().getAttribute("user") %>!</a>
   <% } else{ %>
     <a href="/login">Login</a>
   <% } %>
   <a href="/about">About</a>
 </nav>
>>>>>>> 5f640129

 <div id="container">
   <h1>Login</h1>

   <% if(request.getAttribute("error") != null){ %>
       <h2 style="color:red"><%= request.getAttribute("error") %></h2>
   <% } %>

   <form action="/login" method="POST">
     <label for="username">Username: </label>
     <input type="text" name="username" id="username">
     <br/>
     <label for="password">Password: </label>
     <input type="password" name="password" id="password">
     <br/><br/>
     <button type="submit">Login</button>
   </form>
 </div>
</body>
</html><|MERGE_RESOLUTION|>--- conflicted
+++ resolved
@@ -27,7 +27,7 @@
 </head>
 <body>
 
-<<<<<<< HEAD
+
   <nav>
     <a id="navTitle" href="/">CodeU Chat App</a>
     <a href="/conversations">Conversations</a>
@@ -39,18 +39,7 @@
     <% } %>
     <a href="/about.jsp">About</a>
   </nav>
-=======
- <nav>
-   <a id="navTitle" href="/">CodeU Chat App</a>
-   <a href="/conversations">Conversations</a>
-   <% if(request.getSession().getAttribute("user") != null){ %>
-     <a>Hello <%= request.getSession().getAttribute("user") %>!</a>
-   <% } else{ %>
-     <a href="/login">Login</a>
-   <% } %>
-   <a href="/about">About</a>
- </nav>
->>>>>>> 5f640129
+
 
  <div id="container">
    <h1>Login</h1>

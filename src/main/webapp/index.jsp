--- conflicted
+++ resolved
@@ -36,14 +36,8 @@
   <div id="container">
     <div
       style="width:75%; margin-left:auto; margin-right:auto; margin-top: 50px;">
-
-<<<<<<< HEAD
       <h1>CodeU Chat App</h1>
       <h2>Welcome Everyone!</h2>
-=======
-      <h1>CodeU Chat App: Team ToadBlue</h1>
-      <h2>Welcome!</h2>
->>>>>>> c0713acf
 
       <ul>
         <li><a href="/login">Login</a> to get started.</li>
